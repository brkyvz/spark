--- conflicted
+++ resolved
@@ -18,35 +18,32 @@
 package org.apache.spark.sql.sources.v2
 
 import java.util
-import java.util.concurrent.ConcurrentHashMap
-
-import scala.collection.JavaConverters._
 
 import org.scalatest.BeforeAndAfter
 
 import org.apache.spark.sql.{AnalysisException, DataFrame, QueryTest, SaveMode}
-import org.apache.spark.sql.catalog.v2.{CatalogPlugin, Identifier}
+import org.apache.spark.sql.catalog.v2.CatalogPlugin
 import org.apache.spark.sql.catalog.v2.expressions.Transform
 import org.apache.spark.sql.catalyst.TableIdentifier
 import org.apache.spark.sql.catalyst.analysis.TableAlreadyExistsException
 import org.apache.spark.sql.execution.datasources.v2.V2SessionCatalog
-import org.apache.spark.sql.internal.SQLConf
-<<<<<<< HEAD
-import org.apache.spark.sql.internal.SQLConf.{PARTITION_OVERWRITE_MODE, PartitionOverwriteMode}
-=======
+import org.apache.spark.sql.internal.SQLConf.{PARTITION_OVERWRITE_MODE, PartitionOverwriteMode, V2_SESSION_CATALOG}
 import org.apache.spark.sql.sources.v2.utils.TestV2SessionCatalogBase
->>>>>>> 4dc30935
 import org.apache.spark.sql.test.SharedSparkSession
 import org.apache.spark.sql.types.StructType
 import org.apache.spark.sql.util.CaseInsensitiveStringMap
 
-<<<<<<< HEAD
-class DataSourceV2DataFrameSessionCatalogSuite extends SessionCatalogTests {
-  import testImplicits._
-
-=======
+
 class DataSourceV2DataFrameSessionCatalogSuite
   extends SessionCatalogTest[InMemoryTable, InMemoryTableSessionCatalog] {
+
+  override protected def doInsert(tableName: String, insert: DataFrame, mode: SaveMode): Unit = {
+    val dfw = insert.write.format(v2Format)
+    if (mode != null) {
+      dfw.mode(mode)
+    }
+    dfw.insertInto(tableName)
+  }
 
   test("saveAsTable: Append mode should not fail if the table already exists " +
     "and a same-name temp view exist") {
@@ -106,13 +103,13 @@
   protected val catalogClassName: String = classOf[InMemoryTableSessionCatalog].getName
 
   before {
-    spark.conf.set(SQLConf.V2_SESSION_CATALOG.key, catalogClassName)
+    spark.conf.set(V2_SESSION_CATALOG.key, catalogClassName)
   }
 
   override def afterEach(): Unit = {
     super.afterEach()
     catalog("session").asInstanceOf[Catalog].clearTables()
-    spark.conf.set(SQLConf.V2_SESSION_CATALOG.key, classOf[V2SessionCatalog].getName)
+    spark.conf.set(V2_SESSION_CATALOG.key, classOf[V2SessionCatalog].getName)
   }
 
   protected def verifyTable(tableName: String, expected: DataFrame): Unit = {
@@ -122,9 +119,10 @@
     checkAnswer(sql(s"TABLE $tableName"), expected)
   }
 
+  protected def doInsert(tableName: String, insert: DataFrame, mode: SaveMode = null): Unit
+
   import testImplicits._
 
->>>>>>> 4dc30935
   test("saveAsTable: v2 table - table doesn't exist and default mode (ErrorIfExists)") {
     val t1 = "tbl"
     val df = Seq((1L, "a"), (2L, "b"), (3L, "c")).toDF("id", "data")
@@ -208,100 +206,6 @@
     df.write.format(v2Format).mode("ignore").saveAsTable(t1)
     verifyTable(t1, Seq(("c", "d")).toDF("id", "data"))
   }
-<<<<<<< HEAD
-
-  override protected def doInsert(tableName: String, insert: DataFrame, mode: SaveMode): Unit = {
-    val dfw = insert.write.format(v2Format)
-    if (mode != null) {
-      dfw.mode(mode)
-    }
-    dfw.insertInto(tableName)
-  }
-}
-
-class InMemoryTableProvider extends TableProvider {
-  override def getTable(options: CaseInsensitiveStringMap): Table = {
-    throw new UnsupportedOperationException("D'oh!")
-  }
-}
-
-/** A SessionCatalog that always loads an in memory Table, so we can test write code paths. */
-class TestV2SessionCatalog extends V2SessionCatalog {
-
-  protected val tables: util.Map[Identifier, InMemoryTable] =
-    new ConcurrentHashMap[Identifier, InMemoryTable]()
-
-  private def fullIdentifier(ident: Identifier): Identifier = {
-    if (ident.namespace().isEmpty) {
-      Identifier.of(Array("default"), ident.name())
-    } else {
-      ident
-    }
-  }
-
-  override def loadTable(ident: Identifier): Table = {
-    val fullIdent = fullIdentifier(ident)
-    if (tables.containsKey(fullIdent)) {
-      tables.get(fullIdent)
-    } else {
-      // Table was created through the built-in catalog
-      val t = super.loadTable(fullIdent)
-      val table = new InMemoryTable(t.name(), t.schema(), t.partitioning(), t.properties())
-      tables.put(fullIdent, table)
-      table
-    }
-  }
-
-  override def createTable(
-      ident: Identifier,
-      schema: StructType,
-      partitions: Array[Transform],
-      properties: util.Map[String, String]): Table = {
-    val created = super.createTable(ident, schema, partitions, properties)
-    val t = new InMemoryTable(created.name(), schema, partitions, properties)
-    val fullIdent = fullIdentifier(ident)
-    tables.put(fullIdent, t)
-    t
-  }
-
-  def clearTables(): Unit = {
-    assert(!tables.isEmpty, "Tables were empty, maybe didn't use the session catalog code path?")
-    tables.keySet().asScala.foreach(super.dropTable)
-    tables.clear()
-  }
-}
-
-private[v2] trait SessionCatalogTests
-  extends QueryTest
-  with SharedSparkSession
-  with BeforeAndAfter {
-
-  import testImplicits._
-
-  protected val v2Format: String = classOf[InMemoryTableProvider].getName
-
-  private def catalog(name: String): CatalogPlugin = {
-    spark.sessionState.catalogManager.catalog(name)
-  }
-
-  before {
-    spark.conf.set(SQLConf.V2_SESSION_CATALOG.key, classOf[TestV2SessionCatalog].getName)
-  }
-
-  override def afterEach(): Unit = {
-    super.afterEach()
-    catalog("session").asInstanceOf[TestV2SessionCatalog].clearTables()
-    spark.conf.set(SQLConf.V2_SESSION_CATALOG.key, classOf[V2SessionCatalog].getName)
-  }
-
-  protected def verifyTable(tableName: String, expected: DataFrame): Unit = {
-    checkAnswer(spark.table(tableName), expected)
-    checkAnswer(sql(s"SELECT * FROM $tableName"), expected)
-    checkAnswer(sql(s"SELECT * FROM default.$tableName"), expected)
-    checkAnswer(sql(s"TABLE $tableName"), expected)
-  }
-
-  protected def doInsert(tableName: String, insert: DataFrame, mode: SaveMode = null): Unit
 
   test("insertInto: append") {
     val t1 = "tbl"
@@ -430,6 +334,4 @@
       assert(exc.getMessage.contains(s"Cannot write to 'default.$t1', too many data columns"))
     }
   }
-=======
->>>>>>> 4dc30935
 }
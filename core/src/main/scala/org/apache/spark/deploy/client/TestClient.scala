/*
 * Licensed to the Apache Software Foundation (ASF) under one or more
 * contributor license agreements.  See the NOTICE file distributed with
 * this work for additional information regarding copyright ownership.
 * The ASF licenses this file to You under the Apache License, Version 2.0
 * (the "License"); you may not use this file except in compliance with
 * the License.  You may obtain a copy of the License at
 *
 *    http://www.apache.org/licenses/LICENSE-2.0
 *
 * Unless required by applicable law or agreed to in writing, software
 * distributed under the License is distributed on an "AS IS" BASIS,
 * WITHOUT WARRANTIES OR CONDITIONS OF ANY KIND, either express or implied.
 * See the License for the specific language governing permissions and
 * limitations under the License.
 */

package org.apache.spark.deploy.client

import org.apache.spark.util.{Utils, AkkaUtils}
import org.apache.spark.{SparkConf, SparkContext, Logging}
import org.apache.spark.deploy.{Command, ApplicationDescription}

private[spark] object TestClient {

  class TestListener extends AppClientListener with Logging {
    def connected(id: String) {
      logInfo("Connected to master, got app ID " + id)
    }

    def disconnected() {
      logInfo("Disconnected from master")
      System.exit(0)
    }

    def dead() {
      logInfo("Could not connect to master")
      System.exit(0)
    }

    def executorAdded(id: String, workerId: String, hostPort: String, cores: Int, memory: Int) {}

    def executorRemoved(id: String, message: String, exitStatus: Option[Int]) {}
  }

  def main(args: Array[String]) {
    val url = args(0)
    val (actorSystem, port) = AkkaUtils.createActorSystem("spark", Utils.localIpAddress, 0,
      conf = new SparkConf)
    val desc = new ApplicationDescription(
      "TestClient", 1, 512, Command("spark.deploy.client.TestExecutor", Seq(), Map()),
      "dummy-spark-home", "ignored")
    val listener = new TestListener
<<<<<<< HEAD
    val client = new AppClient(actorSystem, Array(url), desc, listener)
=======
    val client = new Client(actorSystem, Array(url), desc, listener, new SparkConf)
>>>>>>> e4d6057b
    client.start()
    actorSystem.awaitTermination()
  }
}<|MERGE_RESOLUTION|>--- conflicted
+++ resolved
@@ -51,11 +51,7 @@
       "TestClient", 1, 512, Command("spark.deploy.client.TestExecutor", Seq(), Map()),
       "dummy-spark-home", "ignored")
     val listener = new TestListener
-<<<<<<< HEAD
-    val client = new AppClient(actorSystem, Array(url), desc, listener)
-=======
-    val client = new Client(actorSystem, Array(url), desc, listener, new SparkConf)
->>>>>>> e4d6057b
+    val client = new AppClient(actorSystem, Array(url), desc, listener, new SparkConf)
     client.start()
     actorSystem.awaitTermination()
   }
